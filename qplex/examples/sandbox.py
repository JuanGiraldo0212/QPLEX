--- conflicted
+++ resolved
@@ -11,16 +11,11 @@
     knapsack_model.add_constraint(sum(w[i]*x[i] for i in range(n)) <= c)
     obj_fn = sum(v[i]*x[i] for i in range(n))
     knapsack_model.set_objective('max', obj_fn)
-<<<<<<< HEAD
+
     knapsack_model.solve('quantum', backend='dwave', as_job=True)
     print(knapsack_model.get_status())
     # print(knapsack_model.objective_value)
     # print(knapsack_model.print_solution())
-=======
-    knapsack_model.solve('quantum', backend='dwave')
-    print(knapsack_model.objective_value)
-    print(knapsack_model.print_solution())
->>>>>>> bec30150
 
 
 if __name__ == '__main__':
